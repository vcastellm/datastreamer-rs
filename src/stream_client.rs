--- conflicted
+++ resolved
@@ -6,14 +6,8 @@
 use std::thread;
 use std::time::Duration;
 use thiserror::Error;
-<<<<<<< HEAD
-=======
-use std::io::{self, ErrorKind};
-use byteorder::{ByteOrder, BigEndian};
-use std::convert::From;
 use tokio::sync::mpsc;
 use tracing::{error, info};
->>>>>>> b602a7e0
 
 // Buffers for the channels
 const RESULTS_BUFFER: usize = 32;
@@ -116,10 +110,10 @@
 #[derive(Debug, Clone, Copy)]
 pub enum PacketType {
     PtPadding = 0,    // PtPadding is packet type for pad
-    PtHeader  = 1,    // PtHeader is packet type just for the header page
-    PtData    = 2,    // PtData is packet type for data entry
+    PtHeader = 1,     // PtHeader is packet type just for the header page
+    PtData = 2,       // PtData is packet type for data entry
     PtDataRsp = 0xfe, // PtDataRsp is packet type for command response with data
-    PtResult  = 0xff, // PtResult is packet type not stored/present in file (just for client command result)
+    PtResult = 0xff, // PtResult is packet type not stored/present in file (just for client command result)
 }
 
 // Type of the callback function to process the received entry
@@ -226,10 +220,12 @@
     }
 
     async fn read_entries(&mut self) {
-        let mut packet = vec!(0u8; 1);
+        let mut packet = vec![0u8; 1];
 
         // Get the command result
-        self.conn.read_to_end(&mut packet).expect("Error reading packet");
+        self.conn
+            .read_to_end(&mut packet)
+            .expect("Error reading packet");
 
         match packet[0] {
             0 => {
@@ -252,16 +248,15 @@
             }
         }
 
-
-    //     // Create a new channel with a capacity of at most 32.
-    //     let (tx, mut rx) = mpsc::unbounded_channel::<Entry>();
-
-    //     // Start receiving messages
-    // while let Some(entry) = rx.recv().await {
-    //     match entry {
-
-    //     }
-    // }
+        //     // Create a new channel with a capacity of at most 32.
+        //     let (tx, mut rx) = mpsc::unbounded_channel::<Entry>();
+
+        //     // Start receiving messages
+        // while let Some(entry) = rx.recv().await {
+        //     match entry {
+
+        //     }
+        // }
     }
 
     async fn get_streaming(&self) {
